from typing import Tuple
import numpy as np
import pandas as pd


<<<<<<< HEAD
def split_train_test(X: pd.DataFrame, y: pd.Series, train_proportion: float
= .75) \
=======
def split_train_test(X: pd.DataFrame, y: pd.Series, train_proportion: float = .75) \
>>>>>>> f3eb47f4
        -> Tuple[pd.DataFrame, pd.Series, pd.DataFrame, pd.Series]:
    """
    Randomly split given sample to a training- and testing sample

    Parameters
    ----------
    X : DataFrame of shape (n_samples, n_features)
        Data frame of samples and feature values.

    y : Series of shape (n_samples, )
        Responses corresponding samples in data frame.

    train_proportion: Fraction of samples to be split as training set

    Returns
    -------
    train_X : DataFrame of shape (ceil(train_proportion * n_samples), n_features)
        Design matrix of train set

    train_y : Series of shape (ceil(train_proportion * n_samples), )
        Responses of training samples

    test_X : DataFrame of shape (floor((1-train_proportion) * n_samples), n_features)
        Design matrix of test set

    test_y : Series of shape (floor((1-train_proportion) * n_samples), )
        Responses of test samples

    """

    train_X = X.sample(frac=train_proportion, axis=0)
    test_X = X.drop(train_X.index)
    train_y = y.reindex(train_X.index)
    test_y = y.drop(train_X.index)
    return train_X, train_y, test_X, test_y


def confusion_matrix(a: np.ndarray, b: np.ndarray) -> np.ndarray:
    """
    Compute a confusion matrix between two sets of integer vectors

    Parameters
    ----------
    a: ndarray of shape (n_samples,)
        First vector of integers

    b: ndarray of shape (n_samples,)
        Second vector of integers

    Returns
    -------
    confusion_matrix: ndarray of shape (a_unique_values, b_unique_values)
        A confusion matrix where the value of the i,j index shows the number of times value `i` was found in vector `a`
        while value `j` vas found in vector `b`
    """
    raise NotImplementedError()<|MERGE_RESOLUTION|>--- conflicted
+++ resolved
@@ -3,12 +3,7 @@
 import pandas as pd
 
 
-<<<<<<< HEAD
-def split_train_test(X: pd.DataFrame, y: pd.Series, train_proportion: float
-= .75) \
-=======
 def split_train_test(X: pd.DataFrame, y: pd.Series, train_proportion: float = .75) \
->>>>>>> f3eb47f4
         -> Tuple[pd.DataFrame, pd.Series, pd.DataFrame, pd.Series]:
     """
     Randomly split given sample to a training- and testing sample
